--- conflicted
+++ resolved
@@ -3,11 +3,7 @@
 The LiNGAM Project: https://sites.google.com/site/sshimizu06/lingam
 """
 
-<<<<<<< HEAD
 from .bootstrap import BootstrapResult, TimeseriesBootstrapResult, LongitudinalBootstrapResult
-=======
-from .bootstrap import BootstrapResult
->>>>>>> 9355106f
 from .bottom_up_parce_lingam import BottomUpParceLiNGAM
 from .causal_effect import CausalEffect
 from .direct_lingam import DirectLiNGAM
@@ -15,21 +11,10 @@
 from .longitudinal_lingam import LongitudinalLiNGAM, LongitudinalBootstrapResult
 from .multi_group_direct_lingam import MultiGroupDirectLiNGAM
 from .rcd import RCD
-<<<<<<< HEAD
-from .var_lingam import VARLiNGAM
-from .varma_lingam import VARMALiNGAM
+from .var_lingam import VARLiNGAM, VARBootstrapResult
+from .varma_lingam import VARMALiNGAM, VARMABootstrapResult
 from .lina import LiNA
 from .lina import MDLiNA
-
-__all__ = ['ICALiNGAM', 'DirectLiNGAM', 'BootstrapResult', 'MultiGroupDirectLiNGAM',
-           'CausalEffect', 'VARLiNGAM', 'VARMALiNGAM', 'LongitudinalLiNGAM', 'LongitudinalBootstrapResult',
-           'BottomUpParceLiNGAM', 'RCD', 'TimeseriesBootstrapResult', 'LiNA', 'MDLiNA']
-
-__version__ = '1.5.4'
-=======
-from .var_lingam import VARLiNGAM, VARBootstrapResult
-from .varma_lingam import VARMALiNGAM, VARMABootstrapResult
-
 __all__ = [
     "ICALiNGAM",
     "DirectLiNGAM",
@@ -46,5 +31,4 @@
     "RCD",
 ]
 
-__version__ = "1.5.5"
->>>>>>> 9355106f
+__version__ = "1.5.5"